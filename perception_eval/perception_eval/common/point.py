--- conflicted
+++ resolved
@@ -82,13 +82,8 @@
         Implement to support the case area min/max height is not constant.
 
     Args:
-<<<<<<< HEAD
-        pointcloud (numpy.ndarray): The array of pointcloud, in shape (N, C)
+        pointcloud (numpy.ndarray): The array of pointcloud, in shape (N, C).
         area (List[Sequence[float]): The 3D-polygon area to be cropped.
-=======
-        pointcloud (numpy.ndarray): The array of pointcloud, in shape (N, 3)
-        area (List[Tuple[float, float, float]]): The 3D-polygon area to be cropped.
->>>>>>> 499df63f
         inside (bool): Whether output inside pointcloud. Defaults to True.
 
     Returns:
@@ -125,7 +120,6 @@
         decremental_flags *= valid_idx
         cnt_arr_[incremental_flags] += 1
         cnt_arr_[decremental_flags] -= 1
-<<<<<<< HEAD
 
     xy_idx: np.ndarray = 0 < cnt_arr_ if inside else cnt_arr_ <= 0
     if pointcloud.shape[1] < 3:
@@ -139,15 +133,6 @@
         else ~((z_min <= pointcloud[:, 2]) * (z_max >= pointcloud[:, 2]))
     )
 
-=======
-
-    if inside:
-        xy_idx: np.ndarray = 0 < cnt_arr_
-        z_idx: np.ndarray = (z_min <= pointcloud[:, 2]) * (z_max >= pointcloud[:, 2])
-    else:
-        xy_idx: np.ndarray = cnt_arr_ <= 0
-        z_idx: np.ndarray = ~((z_min <= pointcloud[:, 2]) * (z_max >= pointcloud[:, 2]))
->>>>>>> 499df63f
     return pointcloud[xy_idx * z_idx]
 
 
