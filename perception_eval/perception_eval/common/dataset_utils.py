--- conflicted
+++ resolved
@@ -207,8 +207,8 @@
         (
             predicted_positions,
             predicted_orientations,
-            predicted_sizes,
-            predicted_velocities,
+            predicted_shapes,
+            predicted_twists,
         ) = _get_prediction_data(
             nusc=nusc,
             helper=helper,
@@ -219,14 +219,14 @@
         )
         predicted_positions = [predicted_positions]
         predicted_orientations = [predicted_orientations]
-        predicted_sizes = [predicted_sizes]
-        predicted_velocities = [predicted_velocities]
+        predicted_shapes = [predicted_shapes]
+        predicted_twists = [predicted_twists]
         predicted_confidences = [1.0]
     else:
         predicted_positions = None
         predicted_orientations = None
-        predicted_sizes = None
-        predicted_velocities = None
+        predicted_shapes = None
+        predicted_twists = None
         predicted_confidences = None
 
     dynamic_object = DynamicObject(
@@ -242,18 +242,13 @@
         uuid=instance_token,
         tracked_positions=tracked_positions,
         tracked_orientations=tracked_orientations,
-<<<<<<< HEAD
-        tracked_sizes=tracked_sizes,
-        tracked_velocities=tracked_velocities,
+        tracked_shapes=tracked_shapes,
+        tracked_twists=tracked_velocities,
         predicted_positions=predicted_positions,
         predicted_orientations=predicted_orientations,
-        predicted_sizes=predicted_sizes,
-        predicted_velocities=predicted_velocities,
+        predicted_shapes=predicted_shapes,
+        predicted_twists=predicted_twists,
         predicted_confidences=predicted_confidences,
-=======
-        tracked_shapes=tracked_shapes,
-        tracked_twists=tracked_velocities,
->>>>>>> a028d02f
         visibility=visibility,
     )
     return dynamic_object
@@ -434,7 +429,7 @@
         past_positions (List[Tuple[float, float, float]])
         past_orientations (List[Quaternion])
         past_shapes (List[Shape])
-        past_velocities (List[Tuple[float, float]])
+        past_velocities (List[Tuple[float, float, float]])
     """
     if frame_id == FrameID.BASE_LINK:
         in_agent_frame: bool = True
@@ -488,8 +483,8 @@
     Returns:
         future_positions (List[Tuple[float, float, float]])
         future_orientations (List[Tuple[float, float, float]])
-        future_sizes (List[Tuple[float, float, float]])
-        future_velocities (List[Tuple[float, float, float]])
+        future_shapes (List[Shape])
+        future_twists (List[Tuple[float, float, float]])
     """
     if frame_id == "base_link":
         in_agent_frame: bool = True
@@ -507,15 +502,15 @@
     )
     future_positions: List[Tuple[float, float, float]] = []
     future_orientations: List[Quaternion] = []
-    future_sizes: List[Tuple[float, float, float]] = []
+    future_shapes: List[Shape] = []
     future_velocities: List[Tuple[float, float, float]] = []
     for record_ in future_records_:
         future_positions.append(tuple(record_["translation"]))
         future_orientations.append(Quaternion(record_["rotation"]))
-        future_sizes.append(record_["size"])
+        future_shapes.append(Shape(shape_type=ShapeType.BOUNDING_BOX, size=record_["size"]))
         future_velocities.append(nusc.box_velocity(record_["token"]))
 
-    return future_positions, future_orientations, future_sizes, future_velocities
+    return future_positions, future_orientations, future_shapes, future_velocities
 
 
 #################################
