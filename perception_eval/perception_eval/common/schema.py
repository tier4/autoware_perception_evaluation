# Copyright 2022 TIER IV, Inc.

# Licensed under the Apache License, Version 2.0 (the "License");
# you may not use this file except in compliance with the License.
# You may obtain a copy of the License at

#     http://www.apache.org/licenses/LICENSE-2.0

# Unless required by applicable law or agreed to in writing, software
# distributed under the License is distributed on an "AS IS" BASIS,
# WITHOUT WARRANTIES OR CONDITIONS OF ANY KIND, either express or implied.
# See the License for the specific language governing permissions and
# limitations under the License.

from __future__ import annotations

from enum import Enum
import logging
from typing import Dict
from typing import Union

from perception_eval.common.evaluation_task import EvaluationTask


class FrameID(Enum):
    # 3D
    BASE_LINK = "base_link"
    MAP = "map"

    LIDAR_CONCAT = "lidar_concat"
    LIDAR_TOP = "lidar_top"

    RADAR_FRONT = "radar_front"
    RADAR_FRONT_RIGHT = "radar_front_right"
    RADAR_FRONT_LEFT = "radar_front_left"
    RADAR_BACK = "RADAR_BACK"
    RADAR_BACK_RIGHT = "radar_back_right"
    RADAR_BACK_LEFT = "radar_back_left"

    # 2D
    CAM_FRONT = "cam_front"
    CAM_FRONT_RIGHT = "cam_front_right"
    CAM_FRONT_LEFT = "cam_front_left"
    CAM_BACK = "cam_back"
    CAM_BACK_LEFT = "cam_back_left"
    CAM_BACK_RIGHT = "cam_back_right"
    CAM_TRAFFIC_LIGHT_NEAR = "cam_traffic_light_near"
    CAM_TRAFFIC_LIGHT_FAR = "cam_traffic_light_far"

<<<<<<< HEAD
    # Integrated TLR camera frame
    TRAFFIC_LIGHT = "traffic_light"
=======
    def __hash__(self) -> int:
        return hash(self.value)
>>>>>>> 4384dcd7

    def __eq__(self, __o: object) -> bool:
        if isinstance(__o, str):
            return self.value == __o
        return super().__eq__(__o)

    def __str__(self) -> str:
        return self.value

    @classmethod
    def from_value(cls, name: str) -> FrameID:
        """Returns FrameID from its value.

        NOTE:
            This method allow that input value is upper case.

        Args:
            name (str): Value in string.

        Returns:
            FrameID: Corresponding FrameID instance.
        """
        name = name.lower()
        for _, v in cls.__members__.items():
            if v == name:
                return v
        raise ValueError(f"Unexpected value: {name}")

    @classmethod
    def from_task(cls, task: Union[str, EvaluationTask]) -> FrameID:
        """Return FrameID from EvaluationTask.

        Args:
            task (Union[str, EvaluationTask]): Task name.

        Returns:
            FrameID: For DETECTION or SENSING, Returns BASE_LINK. For TRACKING or PREDICTION, returns MAP.

        Raises:
            ValueError: When `task` is evaluation for 2D input data.
        """
        if isinstance(task, str):
            task = EvaluationTask.from_value(task)

        if task.is_2d():
            raise ValueError("For 2D task, FrameID must be initialized explicitly, or use `FrameID.from_value(name)`.")

        if task in (EvaluationTask.DETECTION, EvaluationTask.SENSING):
            return FrameID.BASE_LINK
        elif task in (EvaluationTask.TRACKING, EvaluationTask.PREDICTION):
            return FrameID.MAP
        else:
            raise ValueError(f"Unexpected task: {task}")


class Visibility(Enum):
    """Visibility status class.

    FULL
    MOST
    PARTIAL
    NONE
    UNAVAILABLE
    """

    FULL = "full"
    MOST = "most"
    PARTIAL = "partial"
    NONE = "none"
    UNAVAILABLE = "not available"

    @staticmethod
    def from_alias(name: str) -> Dict[str, Visibility]:
        if name == "v0-40":
            return Visibility.NONE
        elif name == "v40-60":
            return Visibility.PARTIAL
        elif name == "v60-80":
            return Visibility.MOST
        elif name == "v80-100":
            return Visibility.FULL
        else:
            logging.warning(f"level: {name} is not supported, Visibility.UNAVAILABLE will be assigned.")
            return Visibility.UNAVAILABLE

    def __eq__(self, __o: object) -> bool:
        if isinstance(__o, str):
            return self.value == __o
        return super().__eq__(__o)

    def __str__(self) -> str:
        return self.value

    @classmethod
    def from_value(cls, name: str) -> Visibility:
        """Returns Visibility instance from string.

        If `name` is not in the set of Visibility values, call self.from_alias(`name`).

        Args:
            name (str): Visibility name in string.

        Returns:
            Visibility: Visibility instance.

        Examples:
            >>> Visibility.from_value("most")
            Visibility.MOST
        """
        for k, v in cls.__members__.items():
            if v == name:
                return k
        return cls.from_alias(name)


class SensorModality(Enum):
    LIDAR = "lidar"
    CAMERA = "camera"
    RADAR = "radar"

    def __eq__(self, __o: object) -> bool:
        if isinstance(__o, str):
            return self.value == __o
        return super().__eq__(__o)

    def __str__(self) -> str:
        return self.value

    @classmethod
    def from_value(cls, name: str) -> SensorModality:
        """Returns the SensorModality instance from string.

        Args:
            name (str): Sensor name in string.

        Returns:
            SensorModality: SensorModality instance.

        Examples:
            >>> SensorModality.from_value("camera")
            SensorModality.CAMERA
        """
        for k, v in cls.__members__.items():
            if v == name:
                return k<|MERGE_RESOLUTION|>--- conflicted
+++ resolved
@@ -47,13 +47,11 @@
     CAM_TRAFFIC_LIGHT_NEAR = "cam_traffic_light_near"
     CAM_TRAFFIC_LIGHT_FAR = "cam_traffic_light_far"
 
-<<<<<<< HEAD
     # Integrated TLR camera frame
     TRAFFIC_LIGHT = "traffic_light"
-=======
+
     def __hash__(self) -> int:
         return hash(self.value)
->>>>>>> 4384dcd7
 
     def __eq__(self, __o: object) -> bool:
         if isinstance(__o, str):
