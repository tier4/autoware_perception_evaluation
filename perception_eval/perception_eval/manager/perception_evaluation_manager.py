# Copyright 2022 TIER IV, Inc.

# Licensed under the Apache License, Version 2.0 (the "License");
# you may not use this file except in compliance with the License.
# You may obtain a copy of the License at

#     http://www.apache.org/licenses/LICENSE-2.0

# Unless required by applicable law or agreed to in writing, software
# distributed under the License is distributed on an "AS IS" BASIS,
# WITHOUT WARRANTIES OR CONDITIONS OF ANY KIND, either express or implied.
# See the License for the specific language governing permissions and
# limitations under the License.


from typing import List
from typing import Tuple

from perception_eval.common import ObjectType
from perception_eval.common.dataset import FrameGroundTruth
from perception_eval.common.label import LabelType
from perception_eval.config import PerceptionEvaluationConfig
from perception_eval.evaluation import PerceptionFrameResult
from perception_eval.evaluation.matching.objects_filter import divide_objects
from perception_eval.evaluation.matching.objects_filter import divide_objects_to_num
from perception_eval.evaluation.matching.objects_filter import filter_object_results
from perception_eval.evaluation.matching.objects_filter import filter_objects
from perception_eval.evaluation.metrics import MetricsScore
from perception_eval.evaluation.result.perception_frame_config import CriticalObjectFilterConfig
from perception_eval.evaluation.result.perception_frame_config import PerceptionPassFailConfig
from perception_eval.visualization import PerceptionVisualizer2D
from perception_eval.visualization import PerceptionVisualizer3D
from perception_eval.visualization import PerceptionVisualizerType

from ._evaluation_manager_base import _EvaluationMangerBase
from ..evaluation.result.object_result import DynamicObjectWithPerceptionResult
from ..evaluation.result.object_result import get_object_results


class PerceptionEvaluationManager(_EvaluationMangerBase):
    """A manager class to evaluate perception task.

    Attributes:
        evaluator_config (PerceptionEvaluatorConfig): Configuration for perception evaluation.
        ground_truth_frames (List[FrameGroundTruth]): Ground truth frames from datasets
        target_labels (List[LabelType]): List of target labels.
        frame_results (List[PerceptionFrameResult]): Perception results list at each frame.
        visualizer (Optional[PerceptionVisualizerType]): Visualization class for perception result.
            If `self.evaluation_task.is_2d()=True`, this is None.

    Args:
        evaluator_config (PerceptionEvaluatorConfig): Configuration for perception evaluation.
    """

    def __init__(
        self,
        evaluation_config: PerceptionEvaluationConfig,
    ) -> None:
        super().__init__(evaluation_config=evaluation_config)
        self.frame_results: List[PerceptionFrameResult] = []
        self.__visualizer = (
            PerceptionVisualizer2D(self.evaluator_config)
            if self.evaluation_task.is_2d()
            else PerceptionVisualizer3D(self.evaluator_config)
        )

    @property
    def target_labels(self) -> List[LabelType]:
        return self.evaluator_config.target_labels

    @property
    def metrics_config(self):
        return self.evaluator_config.metrics_config

    @property
    def visualizer(self) -> PerceptionVisualizerType:
        return self.__visualizer

    def add_frame_result(
        self,
        unix_time: int,
        ground_truth_now_frame: FrameGroundTruth,
        estimated_objects: List[ObjectType],
        ros_critical_ground_truth_objects: List[ObjectType],
        critical_object_filter_config: CriticalObjectFilterConfig,
        frame_pass_fail_config: PerceptionPassFailConfig,
    ) -> PerceptionFrameResult:
        """Get perception result at current frame.

        Evaluated result is appended to `self.frame_results`.

        TODO:
        - Arrange `CriticalObjectFilterConfig` and `PerceptionPassFailConfig` to `PerceptionFrameConfig`.
        - Allow input `PerceptionFrameConfig` and `ros_critical_ground_truth_objects` are None.

        Args:
            unix_time (int): Unix timestamp [us].
            ground_truth_now_frame (FrameGroundTruth): FrameGroundTruth instance that has the closest
                timestamp with `unix_time`.
            estimated_objects (List[ObjectType]): Estimated objects list.
            ros_critical_ground_truth_objects (List[ObjectType]): Critical ground truth objects filtered by ROS
                node to evaluate pass fail result.
            critical_object_filter_config (CriticalObjectFilterConfig): Parameter config to filter objects.
            frame_pass_fail_config (PerceptionPassFailConfig):Parameter config to evaluate pass/fail.

        Returns:
            PerceptionFrameResult: Evaluation result.
        """
        object_results, ground_truth_now_frame = self._filter_objects(
            estimated_objects,
            ground_truth_now_frame,
        )

        result = PerceptionFrameResult(
            object_results=object_results,
            frame_ground_truth=ground_truth_now_frame,
            metrics_config=self.metrics_config,
            critical_object_filter_config=critical_object_filter_config,
            frame_pass_fail_config=frame_pass_fail_config,
            unix_time=unix_time,
            target_labels=self.target_labels,
        )

        if len(self.frame_results) > 0:
            result.evaluate_frame(
                ros_critical_ground_truth_objects=ros_critical_ground_truth_objects,
                previous_result=self.frame_results[-1],
            )
        else:
            result.evaluate_frame(
                ros_critical_ground_truth_objects=ros_critical_ground_truth_objects,
            )

        self.frame_results.append(result)
        return result

    def _filter_objects(
        self,
        estimated_objects: List[ObjectType],
        frame_ground_truth: FrameGroundTruth,
    ) -> Tuple[List[DynamicObjectWithPerceptionResult], FrameGroundTruth]:
        """Returns filtered list of DynamicObjectResult and FrameGroundTruth instance.

        First of all, filter `estimated_objects` and `frame_ground_truth`.
        Then generate a list of DynamicObjectResult as `object_results`.
        Finally, filter `object_results` when `target_uuids` is specified.

        Args:
            estimated_objects (List[ObjectType]): Estimated objects list.
            frame_ground_truth (FrameGroundTruth): FrameGroundTruth instance.

        Returns:
            object_results (List[DynamicObjectWithPerceptionResult]): Filtered object results list.
            frame_ground_truth (FrameGroundTruth): Filtered FrameGroundTruth instance.
        """
        estimated_objects = filter_objects(
            objects=estimated_objects,
            is_gt=False,
            ego2map=frame_ground_truth.ego2map,
            **self.filtering_params,
        )

        frame_ground_truth.objects = filter_objects(
            objects=frame_ground_truth.objects,
            is_gt=True,
            ego2map=frame_ground_truth.ego2map,
            **self.filtering_params,
        )

        object_results: List[DynamicObjectWithPerceptionResult] = get_object_results(
            evaluation_task=self.evaluation_task,
            estimated_objects=estimated_objects,
            ground_truth_objects=frame_ground_truth.objects,
<<<<<<< HEAD
            allow_matching_unknown=self.evaluator_config.label_params["allow_matching_unknown"],
=======
            target_labels=self.target_labels,
            matchable_thresholds=self.filtering_params["max_matchable_radii"],
>>>>>>> 303fdc38
        )

        if self.evaluator_config.filtering_params.get("target_uuids"):
            object_results = filter_object_results(
                object_results=object_results,
                ego2map=frame_ground_truth.ego2map,
                target_uuids=self.filtering_params["target_uuids"],
            )
        return object_results, frame_ground_truth

    def get_scene_result(self) -> MetricsScore:
        """Evaluate metrics score thorough a scene.

        Returns:
            scene_metrics_score (MetricsScore): MetricsScore instance.
        """
        # Gather objects from frame results
        target_labels: List[LabelType] = self.target_labels
        all_frame_results = {label: [[]] for label in target_labels}
        all_num_gt = {label: 0 for label in target_labels}
        used_frame: List[int] = []
        for frame in self.frame_results:
            obj_result_dict = divide_objects(frame.object_results, target_labels)
            num_gt_dict = divide_objects_to_num(frame.frame_ground_truth.objects, target_labels)
            for label in target_labels:
                all_frame_results[label].append(obj_result_dict[label])
                all_num_gt[label] += num_gt_dict[label]
            used_frame.append(int(frame.frame_name))

        # Calculate score
        scene_metrics_score: MetricsScore = MetricsScore(
            config=self.metrics_config,
            used_frame=used_frame,
        )
        if self.evaluator_config.metrics_config.detection_config is not None:
            scene_metrics_score.evaluate_detection(all_frame_results, all_num_gt)
        if self.evaluator_config.metrics_config.tracking_config is not None:
            scene_metrics_score.evaluate_tracking(all_frame_results, all_num_gt)
        if self.evaluator_config.metrics_config.prediction_config is not None:
            pass
        if self.evaluator_config.metrics_config.classification_config is not None:
            scene_metrics_score.evaluate_classification(all_frame_results, all_num_gt)

        return scene_metrics_score<|MERGE_RESOLUTION|>--- conflicted
+++ resolved
@@ -171,12 +171,9 @@
             evaluation_task=self.evaluation_task,
             estimated_objects=estimated_objects,
             ground_truth_objects=frame_ground_truth.objects,
-<<<<<<< HEAD
+            target_labels=self.target_labels,
             allow_matching_unknown=self.evaluator_config.label_params["allow_matching_unknown"],
-=======
-            target_labels=self.target_labels,
             matchable_thresholds=self.filtering_params["max_matchable_radii"],
->>>>>>> 303fdc38
         )
 
         if self.evaluator_config.filtering_params.get("target_uuids"):
