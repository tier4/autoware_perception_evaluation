--- conflicted
+++ resolved
@@ -229,10 +229,21 @@
     tp_object_results: List[DynamicObjectWithPerceptionResult] = []
     fp_object_results: List[DynamicObjectWithPerceptionResult] = []
     for object_result in object_results:
-        matching_threshold: Optional[float] = get_label_threshold(
-            object_result.estimated_object.semantic_label,
-            target_labels,
-            matching_threshold_list,
+        if object_result.ground_truth_object is None:
+            fp_object_results.append(object_result)
+            continue
+
+        # in case of matching (Est, GT) = (unknown, except of unknown)
+        # use GT label
+        matching_threshold = get_label_threshold(
+            semantic_label=object_result.ground_truth_object.semantic_label,
+            target_labels=target_labels,
+            threshold_list=matching_threshold_list,
+        )
+
+        assert matching_threshold is not None, (
+            f"GT label of {object_result.ground_truth_object.semantic_label.label} "
+            f"must be contained in target labels: {target_labels}"
         )
 
         est_status, gt_status = object_result.get_status(matching_mode, matching_threshold)
@@ -283,7 +294,9 @@
     non_candidates: List[ObjectType] = []
     for object_result in object_results:
         matching_threshold: Optional[float] = get_label_threshold(
-            object_result.estimated_object.semantic_label,
+            object_result.ground_truth_object.semantic_label
+            if object_result.ground_truth_object is not None
+            else object_result.estimated_object.semantic_label,
             target_labels,
             matching_threshold_list,
         )
@@ -359,14 +372,10 @@
         # in case of matching (Est, GT) = (unknown, except of unknown)
         # use GT label
         matching_threshold_ = get_label_threshold(
-            semantic_label=object_result.ground_truth_object.semantic_label
-            if object_result.ground_truth_object is not None
-            else object_result.estimated_object.semantic_label,
+            semantic_label=object_result.ground_truth_object.semantic_label,
             target_labels=target_labels,
             threshold_list=matching_threshold_list,
         )
-        if matching_threshold_ is None:
-            continue
 
         # matching threshold
         is_correct: bool = True
@@ -509,7 +518,9 @@
     Returns:
         bool: If the object is filter target, return True
     """
-<<<<<<< HEAD
+    if dynamic_object.semantic_label.is_fp_label():
+        return True
+
     # For estimated objected, skip filtering out if it has unknown label
     is_unknown_estimation: bool = (
         dynamic_object.semantic_label.label == CommonLabel.UNKNOWN and is_gt is False
@@ -523,10 +534,6 @@
     )
 
     use_unknown_threshold: bool = is_unknown_estimation and not is_contained_unknown
-=======
-    if dynamic_object.semantic_label.is_fp_label():
-        return True
->>>>>>> 303fdc38
 
     label_threshold = LabelThreshold(
         semantic_label=dynamic_object.semantic_label,
