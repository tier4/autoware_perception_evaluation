import numpy as np

from perception_eval.common.schema import FrameID
from perception_eval.common.transform import HomogeneousMatrix
from perception_eval.common.transform import TransformDict
from perception_eval.common.transform import TransformKey


def test_homogeneous_matrix_transform():
    ego2map = HomogeneousMatrix((1, 0, 0), (1, 0, 0, 0), src=FrameID.BASE_LINK, dst=FrameID.MAP)
    pos1 = ego2map.transform((1, 0, 0))
    assert np.allclose(pos1, np.array((2, 0, 0)))

    pos2 = ego2map.transform(position=(1, 0, 0))
    assert np.allclose(pos2, np.array((2, 0, 0)))

    pos1, rot1 = ego2map.transform((1, 0, 0), (1, 0, 0, 0))
    assert np.allclose(pos1, np.array((2, 0, 0)))
    assert np.allclose(rot1.rotation_matrix, np.eye(3))

    pos2, rot2 = ego2map.transform(position=(1, 0, 0), rotation=(1, 0, 0, 0))
    assert np.allclose(pos2, np.array((2, 0, 0)))
    assert np.allclose(rot2.rotation_matrix, np.eye(3))

    map2ego = HomogeneousMatrix((-1, 0, 0), (1, 0, 0, 0), src=FrameID.MAP, dst=FrameID.BASE_LINK)
    mat1 = ego2map.transform(map2ego)
    assert np.allclose(mat1.matrix, np.eye(4))
    assert np.allclose(mat1.position, np.zeros(3))
    assert np.allclose(mat1.rotation_matrix, np.eye(3))

    mat2 = ego2map.transform(matrix=map2ego)
    assert np.allclose(mat2.matrix, np.eye(4))
    assert np.allclose(mat2.position, np.zeros(3))
    assert np.allclose(mat2.rotation_matrix, np.eye(3))


def test_homogenous_matrix_dot():
    ego2map = HomogeneousMatrix((1, 1, 1), (1, 0, 0, 0), src=FrameID.BASE_LINK, dst=FrameID.MAP)
    cam2ego = HomogeneousMatrix((2, 2, 2), (1, 0, 0, 0), src=FrameID.CAM_FRONT, dst=FrameID.BASE_LINK)
    cam2map = ego2map.dot(cam2ego)
    assert np.allclose(
        cam2map.matrix,
        np.array(
            [
                [1, 0, 0, 3],
                [0, 1, 0, 3],
                [0, 0, 1, 3],
                [0, 0, 0, 1],
            ],
        ),
    )
    assert np.allclose(cam2map.position, np.array([3, 3, 3]))  # cam position in map coords
<<<<<<< HEAD
    assert np.allclose(cam2map.rotation, np.eye(3))  # cam rotation matrix in map coords
=======
    assert np.allclose(cam2map.rotation_matrix, np.eye(3))  # cam rotation matrix in map coords
>>>>>>> 965bb63d
    assert cam2map.src == FrameID.CAM_FRONT
    assert cam2map.dst == FrameID.MAP


def test_homogenous_matrix_inv():
<<<<<<< HEAD
    pass
=======
    matrix = np.array(
        [
            [0.70710678, -0.70710678, 0.0, 1.0],
            [0.70710678, 0.70710678, 0.0, 2.0],
            [0.0, 0.0, 1.0, 3.0],
            [0.0, 0.0, 0.0, 1.0],
        ]
    )
    ego2map = HomogeneousMatrix.from_matrix(matrix, FrameID.BASE_LINK, FrameID.MAP)
    inv = ego2map.inv()
    assert np.allclose(
        inv.matrix,
        np.array(
            [
                [0.70710678, 0.70710678, 0.0, -2.12132034],
                [-0.70710678, 0.70710678, 0.0, -0.70710678],
                [0.0, 0.0, 1.0, -3.0],
                [0.0, 0.0, 0.0, 1.0],
            ]
        ),
    )
    assert np.allclose(inv.position, np.array([-2.12132034, -0.70710678, -3.0]))
    assert np.allclose(
        inv.rotation_matrix,
        np.array(
            [
                [0.70710678, 0.70710678, 0.0],
                [-0.70710678, 0.70710678, 0.0],
                [0.0, 0.0, 1.0],
            ]
        ),
    )
>>>>>>> 965bb63d


def test_transform_dict():
    ego2map = HomogeneousMatrix((1, 0, 0), (1, 0, 0, 0), src=FrameID.BASE_LINK, dst=FrameID.MAP)
    transforms = TransformDict(ego2map)

    key1 = TransformKey(FrameID.BASE_LINK, FrameID.MAP)
    pos1 = transforms.transform(key1, (1, 0, 0))
    assert np.allclose(pos1, np.array((2, 0, 0)))

    key2 = TransformKey(FrameID.MAP, FrameID.BASE_LINK)
    pos2 = transforms.transform(key2, (1, 0, 0))
    assert np.allclose(pos2, np.zeros(3))<|MERGE_RESOLUTION|>--- conflicted
+++ resolved
@@ -50,19 +50,12 @@
         ),
     )
     assert np.allclose(cam2map.position, np.array([3, 3, 3]))  # cam position in map coords
-<<<<<<< HEAD
-    assert np.allclose(cam2map.rotation, np.eye(3))  # cam rotation matrix in map coords
-=======
     assert np.allclose(cam2map.rotation_matrix, np.eye(3))  # cam rotation matrix in map coords
->>>>>>> 965bb63d
     assert cam2map.src == FrameID.CAM_FRONT
     assert cam2map.dst == FrameID.MAP
 
 
 def test_homogenous_matrix_inv():
-<<<<<<< HEAD
-    pass
-=======
     matrix = np.array(
         [
             [0.70710678, -0.70710678, 0.0, 1.0],
@@ -95,7 +88,6 @@
             ]
         ),
     )
->>>>>>> 965bb63d
 
 
 def test_transform_dict():
