# Copyright 2022 TIER IV, Inc.

# Licensed under the Apache License, Version 2.0 (the "License");
# you may not use this file except in compliance with the License.
# You may obtain a copy of the License at

#     http://www.apache.org/licenses/LICENSE-2.0

# Unless required by applicable law or agreed to in writing, software
# distributed under the License is distributed on an "AS IS" BASIS,
# WITHOUT WARRANTIES OR CONDITIONS OF ANY KIND, either express or implied.
# See the License for the specific language governing permissions and
# limitations under the License.

import argparse
import logging
import tempfile
from typing import List

from perception_eval.common.object import DynamicObject
from perception_eval.config import PerceptionEvaluationConfig
from perception_eval.evaluation import PerceptionFrameResult
from perception_eval.evaluation.metrics import MetricsScore
from perception_eval.evaluation.result.perception_frame_config import CriticalObjectFilterConfig
from perception_eval.evaluation.result.perception_frame_config import PerceptionPassFailConfig
from perception_eval.manager import PerceptionEvaluationManager
from perception_eval.tool import PerceptionPerformanceAnalyzer
from perception_eval.util.debug import format_class_for_log
from perception_eval.util.debug import get_objects_with_difference
from perception_eval.util.logger_config import configure_logger


class PerceptionLSimMoc:
    def __init__(
        self,
        dataset_paths: List[str],
        evaluation_task: str,
        result_root_directory: str,
    ):
        evaluation_config_dict = {
            "evaluation_task": evaluation_task,
            # ラベル，max x/y，マッチング閾値 (detection/tracking/predictionで共通)
            "target_labels": ["car", "bicycle", "pedestrian", "motorbike"],
            # max x/y position or max/min distanceの指定が必要
            # # max x/y position
            "max_x_position": 102.4,
            "max_y_position": 102.4,
            # max/min distance
            # "max_distance": 102.4,
            # "min_distance": 10.0,
            # # confidenceによるフィルタ (Optional)
            # "confidence_threshold": 0.5,
            # # GTのuuidによるフィルタ (Optional)
            # "target_uuids": ["foo", "bar"],
            # objectごとにparamを設定
            "center_distance_thresholds": [
                [1.0, 1.0, 1.0, 1.0],
                [2.0, 2.0, 2.0, 2.0],
            ],
            # objectごとに同じparamの場合はこのような指定が可能
            "plane_distance_thresholds": [2.0, 3.0],
            "iou_2d_thresholds": [0.5],
            "iou_3d_thresholds": [0.5],
            "min_point_numbers": [0, 0, 0, 0],
        }
<<<<<<< HEAD
        if evaluation_task == "detection":
            # detection
            frame_id: str = "base_link"  # objectのframe_id: base_link or map
            # evaluation_task指定 + 今後各taskで異なるパラメータが入るかも
            evaluation_config_dict.update({"evaluation_task": evaluation_task})
            evaluation_config_dict.update({"min_point_numbers": [0, 0, 0, 0]})
        elif evaluation_task in ("tracking", "prediction"):
            # tracking
            frame_id: str = "map"
            evaluation_config_dict.update({"evaluation_task": evaluation_task})
        else:
            raise ValueError(f"Unexpected evaluation task: {evaluation_task}")
=======
>>>>>>> 62f07bdb

        evaluation_config: PerceptionEvaluationConfig = PerceptionEvaluationConfig(
            dataset_paths=dataset_paths,
            frame_id="base_link" if evaluation_task == "detection" else "map",
            merge_similar_labels=False,
            result_root_directory=result_root_directory,
            evaluation_config_dict=evaluation_config_dict,
            load_raw_data=False,
        )

        _ = configure_logger(
            log_file_directory=evaluation_config.log_directory,
            console_log_level=logging.INFO,
            file_log_level=logging.INFO,
        )

        self.evaluator = PerceptionEvaluationManager(evaluation_config=evaluation_config)

    def callback(
        self,
        unix_time: int,
        estimated_objects: List[DynamicObject],
    ) -> None:

        # 現frameに対応するGround truthを取得
        ground_truth_now_frame = self.evaluator.get_ground_truth_now_frame(unix_time)

        # [Option] ROS側でやる（Map情報・Planning結果を用いる）UC評価objectを選別
        # ros_critical_ground_truth_objects : List[DynamicObject] = custom_critical_object_filter(
        #   ground_truth_now_frame.objects
        # )
        ros_critical_ground_truth_objects = ground_truth_now_frame.objects

        # 1 frameの評価
        # 距離などでUC評価objectを選別するためのインターフェイス（PerceptionEvaluationManager初期化時にConfigを設定せず、関数受け渡しにすることで動的に変更可能なInterface）
        # どれを注目物体とするかのparam
        critical_object_filter_config: CriticalObjectFilterConfig = CriticalObjectFilterConfig(
            evaluator_config=self.evaluator.evaluator_config,
            target_labels=["car", "bicycle", "pedestrian", "motorbike"],
            max_x_position_list=[30.0, 30.0, 30.0, 30.0],
            max_y_position_list=[30.0, 30.0, 30.0, 30.0],
        )
        # Pass fail を決めるパラメータ
        frame_pass_fail_config: PerceptionPassFailConfig = PerceptionPassFailConfig(
            evaluator_config=self.evaluator.evaluator_config,
            target_labels=["car", "bicycle", "pedestrian", "motorbike"],
            matching_threshold_list=[2.0, 2.0, 2.0, 2.0],
        )

        frame_result = self.evaluator.add_frame_result(
            unix_time=unix_time,
            ground_truth_now_frame=ground_truth_now_frame,
            estimated_objects=estimated_objects,
            ros_critical_ground_truth_objects=ros_critical_ground_truth_objects,
            critical_object_filter_config=critical_object_filter_config,
            frame_pass_fail_config=frame_pass_fail_config,
        )
        self.visualize(frame_result)

    def get_final_result(self) -> MetricsScore:
        """
        処理の最後に評価結果を出す
        """

        # use case fail object num
        number_use_case_fail_object: int = 0
        for frame_results in self.evaluator.frame_results:
            number_use_case_fail_object += frame_results.pass_fail_result.get_fail_object_num()
        logging.info(f"final use case fail object: {number_use_case_fail_object}")
        final_metric_score = self.evaluator.get_scene_result()

        # final result
        logging.info(f"final metrics result {final_metric_score}")
        return final_metric_score

    def visualize(self, frame_result: PerceptionFrameResult):
        """
        Frameごとの可視化
        """
        logging.info(
            f"{len(frame_result.pass_fail_result.tp_objects)} TP objects, "
            f"{len(frame_result.pass_fail_result.fp_objects_result)} FP objects, "
            f"{len(frame_result.pass_fail_result.fn_objects)} FN objects",
        )

        # Visualize the latest frame result
        # self.evaluator.visualize_frame()


if __name__ == "__main__":
    parser = argparse.ArgumentParser(formatter_class=argparse.RawDescriptionHelpFormatter)
    parser.add_argument("dataset_paths", nargs="+", type=str, help="The path(s) of dataset")
    parser.add_argument(
        "--use_tmpdir",
        action="store_true",
        help="Whether save results to temporal directory",
    )
    args = parser.parse_args()

    dataset_paths = args.dataset_paths
    if args.use_tmpdir:
        tmpdir = tempfile.TemporaryDirectory()
        result_root_directory: str = tmpdir.name
    else:
        result_root_directory: str = "data/result/{TIME}/"

    # ========================================= Detection =========================================
    print("=" * 50 + "Start Detection" + "=" * 50)
    detection_lsim = PerceptionLSimMoc(dataset_paths, "detection", result_root_directory)

    for ground_truth_frame in detection_lsim.evaluator.ground_truth_frames:
        objects_with_difference = get_objects_with_difference(
            ground_truth_objects=ground_truth_frame.objects,
            diff_distance=(2.3, 0.0, 0.2),
            diff_yaw=0.2,
            is_confidence_with_distance=True,
            ego2map=ground_truth_frame.ego2map,
        )
        # To avoid case of there is no object
        if len(objects_with_difference) > 0:
            objects_with_difference.pop(0)
        detection_lsim.callback(
            ground_truth_frame.unix_time,
            objects_with_difference,
        )

    # final result
    detection_final_metric_score = detection_lsim.get_final_result()

    # Debug
    if len(detection_lsim.evaluator.frame_results) > 0:
        logging.info(
            "Frame result example (frame_results[0]): "
            f"{format_class_for_log(detection_lsim.evaluator.frame_results[0], 1)}",
        )

        if len(detection_lsim.evaluator.frame_results[0].object_results) > 0:
            logging.info(
                "Object result example (frame_results[0].object_results[0]): "
                f"{format_class_for_log(detection_lsim.evaluator.frame_results[0].object_results[0])}",
            )

    # Metrics config
    logging.info(
        "Detection Metrics example (final_metric_score): "
        f"{format_class_for_log(detection_final_metric_score, len(detection_final_metric_score.detection_config.target_labels))}",
    )

    # Detection metrics score
    logging.info(
        "mAP result example (final_metric_score.maps[0].aps[0]): "
        f"{format_class_for_log(detection_final_metric_score.maps[0], 100)}",
    )

    # Visualize all frame results.
    logging.info("Start visualizing detection results")
    detection_lsim.evaluator.visualize_all()

    # Detection performance report
    detection_analyzer = PerceptionPerformanceAnalyzer(detection_lsim.evaluator.evaluator_config)
    detection_analyzer.add(detection_lsim.evaluator.frame_results)
    score_df, error_df = detection_analyzer.analyze()
    if score_df is not None:
        logging.info(score_df.to_string())
    if error_df is not None:
        logging.info(error_df.to_string())

    # detection_analyzer.plot_state("4bae7e75c7de70be980ce20ce8cbb642", ["x", "y"])
    # detection_analyzer.plot_error(["x", "y"])
    # detection_analyzer.plot_num_object()
    # detection_analyzer.box_plot()

    # ========================================= Tracking =========================================
    print("=" * 50 + "Start Tracking" + "=" * 50)
    if args.use_tmpdir:
        tmpdir = tempfile.TemporaryDirectory()
        result_root_directory: str = tmpdir.name
    else:
        result_root_directory: str = "data/result/{TIME}/"
    tracking_lsim = PerceptionLSimMoc(dataset_paths, "tracking", result_root_directory)

    for ground_truth_frame in tracking_lsim.evaluator.ground_truth_frames:
        objects_with_difference = get_objects_with_difference(
            ground_truth_objects=ground_truth_frame.objects,
            diff_distance=(2.3, 0.0, 0.2),
            diff_yaw=0.2,
            is_confidence_with_distance=True,
            ego2map=ground_truth_frame.ego2map,
        )
        # To avoid case of there is no object
        if len(objects_with_difference) > 0:
            objects_with_difference.pop(0)
        tracking_lsim.callback(
            ground_truth_frame.unix_time,
            objects_with_difference,
        )

    # final result
    tracking_final_metric_score = tracking_lsim.get_final_result()

    # Debug
    if len(tracking_lsim.evaluator.frame_results) > 0:
        logging.info(
            "Frame result example (frame_results[0]): "
            f"{format_class_for_log(tracking_lsim.evaluator.frame_results[0], 1)}",
        )

        if len(tracking_lsim.evaluator.frame_results[0].object_results) > 0:
            logging.info(
                "Object result example (frame_results[0].object_results[0]): "
                f"{format_class_for_log(tracking_lsim.evaluator.frame_results[0].object_results[0])}",
            )

    # Metrics config
    logging.info(
        "Tracking Metrics example (tracking_final_metric_score): "
        f"{format_class_for_log(tracking_final_metric_score, len(tracking_final_metric_score.detection_config.target_labels))}",
    )

    # Detection metrics score in Tracking
    logging.info(
        "mAP result example (tracking_final_metric_score.maps[0].aps[0]): "
        f"{format_class_for_log(tracking_final_metric_score.maps[0], 100)}",
    )

    # Tracking metrics score
    logging.info(
        "CLEAR result example (tracking_final_metric_score.tracking_scores[0].clears[0]): "
        f"{format_class_for_log(tracking_final_metric_score.tracking_scores[0], 100)}"
    )

    # Visualize all frame results
    logging.info("Start visualizing tracking results")
    tracking_lsim.evaluator.visualize_all()

    # Tracking performance report
    tracking_analyzer = PerceptionPerformanceAnalyzer(tracking_lsim.evaluator.evaluator_config)
    tracking_analyzer.add(tracking_lsim.evaluator.frame_results)
    score_df, error_df = tracking_analyzer.analyze()
    if score_df is not None:
        logging.info(score_df.to_string())
    if error_df is not None:
        logging.info(error_df.to_string())

    # ========================================= Prediction =========================================
    print("=" * 50 + "Start Prediction" + "=" * 50)
    if args.use_tmpdir:
        tmpdir = tempfile.TemporaryDirectory()
        result_root_directory: str = tmpdir.name
    else:
        result_root_directory: str = "data/result/{TIME}/"
    prediction_lsim = PerceptionLSimMoc(dataset_paths, "prediction", result_root_directory)

    for ground_truth_frame in prediction_lsim.evaluator.ground_truth_frames:
        objects_with_difference = get_objects_with_difference(
            ground_truth_objects=ground_truth_frame.objects,
            diff_distance=(2.3, 0.0, 0.2),
            diff_yaw=0.2,
            is_confidence_with_distance=False,
        )
        # To avoid case of there is no object
        if len(objects_with_difference) > 0:
            objects_with_difference.pop(0)
        prediction_lsim.callback(
            ground_truth_frame.unix_time,
            objects_with_difference,
        )

    # final result
    prediction_final_metric_score = prediction_lsim.get_final_result()

    # Debug
    if len(prediction_lsim.evaluator.frame_results) > 0:
        logging.info(
            "Frame result example (frame_results[0]): "
            f"{format_class_for_log(prediction_lsim.evaluator.frame_results[0], 1)}",
        )

        if len(prediction_lsim.evaluator.frame_results[0].object_results) > 0:
            logging.info(
                "Object result example (frame_results[0].object_results[0]): "
                f"{format_class_for_log(prediction_lsim.evaluator.frame_results[0].object_results[0])}",
            )

    # Metrics config
    logging.info(
        "Prediction Metrics example (prediction_final_metric_score): "
        f"{format_class_for_log(prediction_final_metric_score, len(prediction_final_metric_score.prediction_config.target_labels))}",
    )

    # Prediction metrics score
    logging.info(
        "Prediction result example (prediction_final_metric_score.tracking_scores[0].clears[0]): "
        f"{format_class_for_log(prediction_final_metric_score.prediction_scores[0], 100)}"
    )

    # Visualize all frame results
    logging.info("Start visualizing prediction results")
    prediction_lsim.evaluator.visualize_all()

    # Clean up tmpdir
    if args.use_tmpdir:
        tmpdir.cleanup()<|MERGE_RESOLUTION|>--- conflicted
+++ resolved
@@ -63,21 +63,6 @@
             "iou_3d_thresholds": [0.5],
             "min_point_numbers": [0, 0, 0, 0],
         }
-<<<<<<< HEAD
-        if evaluation_task == "detection":
-            # detection
-            frame_id: str = "base_link"  # objectのframe_id: base_link or map
-            # evaluation_task指定 + 今後各taskで異なるパラメータが入るかも
-            evaluation_config_dict.update({"evaluation_task": evaluation_task})
-            evaluation_config_dict.update({"min_point_numbers": [0, 0, 0, 0]})
-        elif evaluation_task in ("tracking", "prediction"):
-            # tracking
-            frame_id: str = "map"
-            evaluation_config_dict.update({"evaluation_task": evaluation_task})
-        else:
-            raise ValueError(f"Unexpected evaluation task: {evaluation_task}")
-=======
->>>>>>> 62f07bdb
 
         evaluation_config: PerceptionEvaluationConfig = PerceptionEvaluationConfig(
             dataset_paths=dataset_paths,
