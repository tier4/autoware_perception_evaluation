# Copyright 2022 TIER IV, Inc.

# Licensed under the Apache License, Version 2.0 (the "License");
# you may not use this file except in compliance with the License.
# You may obtain a copy of the License at

#     http://www.apache.org/licenses/LICENSE-2.0

# Unless required by applicable law or agreed to in writing, software
# distributed under the License is distributed on an "AS IS" BASIS,
# WITHOUT WARRANTIES OR CONDITIONS OF ANY KIND, either express or implied.
# See the License for the specific language governing permissions and
# limitations under the License.

import argparse
import logging
import tempfile
from typing import List
from typing import Union

from perception_eval.common.object2d import DynamicObject2D
from perception_eval.config import PerceptionEvaluationConfig
from perception_eval.evaluation import PerceptionFrameResult
from perception_eval.evaluation.metrics import MetricsScore
from perception_eval.evaluation.result.perception_frame_config import CriticalObjectFilterConfig
from perception_eval.evaluation.result.perception_frame_config import PerceptionPassFailConfig
from perception_eval.manager import PerceptionEvaluationManager
from perception_eval.tool import PerceptionAnalyzer2D
from perception_eval.util.debug import get_objects_with_difference2d
from perception_eval.util.debug import get_random_position_map
from perception_eval.util.logger_config import configure_logger


class PerceptionLSimMoc:
    def __init__(
        self,
        dataset_paths: List[str],
        evaluation_task: str,
        result_root_directory: str,
        label_prefix: str,
        camera_type: Union[str, List[str]],
    ):
        self.evaluation_task = evaluation_task
        self.label_prefix = label_prefix

        if evaluation_task in ("detection2d", "tracking2d"):
            evaluation_config_dict = {
                "evaluation_task": evaluation_task,
                "center_distance_thresholds": [100, 200],  # = [[100, 100, 100, 100], [200, 200, 200, 200]]
                "iou_2d_thresholds": [0.5],  # = [[0.5, 0.5, 0.5, 0.5]]
            }
        elif evaluation_task == "classification2d":
            evaluation_config_dict = {"evaluation_task": evaluation_task}
        else:
            raise ValueError(f"Unexpected evaluation task: {evaluation_task}")

        # If target_labels = None, all labels will be evaluated.
<<<<<<< HEAD
        evaluation_config_dict.update(
            dict(
                target_labels=(
                    ["green", "red", "yellow", "unknown"]
                    if label_prefix == "traffic_light"
                    else ["car", "bicycle", "pedestrian", "motorbike"]
                ),
                ignore_attributes=["cycle_state.without_rider"] if label_prefix == "autoware" else None,
=======
        if self.label_prefix == "autoware":
            evaluation_config_dict.update(
                dict(
                    target_labels=["car", "bicycle", "pedestrian", "motorbike"],
                    ignore_attributes=["cycle_state.without_rider"],
                )
>>>>>>> a13a2474
            )
        elif self.label_prefix == "traffic_light":
            evaluation_config_dict.update(
                dict(
                    target_labels=["green", "red", "yellow", "unknown"],
                    max_distance=150.0,
                    min_distance=0.0,
                )
            )

        evaluation_config_dict.update(
            dict(
                allow_matching_unknown=True,
                merge_similar_labels=False,
                label_prefix=self.label_prefix,
                count_label_number=True,
            )
        )

        evaluation_config: PerceptionEvaluationConfig = PerceptionEvaluationConfig(
            dataset_paths=dataset_paths,
            frame_id=camera_type,
            result_root_directory=result_root_directory,
            evaluation_config_dict=evaluation_config_dict,
            load_raw_data=False,
        )

        _ = configure_logger(
            log_file_directory=evaluation_config.log_directory,
            console_log_level=logging.INFO,
            file_log_level=logging.INFO,
        )

        self.evaluator = PerceptionEvaluationManager(evaluation_config=evaluation_config)

    def callback(
        self,
        unix_time: int,
        estimated_objects: List[DynamicObject2D],
    ) -> None:
        # 現frameに対応するGround truthを取得
        ground_truth_now_frame = self.evaluator.get_ground_truth_now_frame(unix_time)

        # 1 frameの評価
        if self.label_prefix == "traffic_light":
            target_labels = ["green", "red", "yellow", "unknown"]
            ignore_attributes = None  # example
            # set position from map which hash position of corresponding uuid.
            position_uuid_map = get_random_position_map(ground_truth_now_frame)
            for obj in ground_truth_frame.objects:
                position = position_uuid_map[obj.uuid]
                obj.set_position(position)
        elif self.label_prefix == "autoware":
            target_labels = ["car", "bicycle", "pedestrian", "motorbike"]
            ignore_attributes = ["cycle_state.without_rider"]  # example
        else:
            raise ValueError(f"Unexpected label prefix: {self.label_prefix}")

        # [Option] ROS側でやる（Map情報・Planning結果を用いる）UC評価objectを選別
        # ros_critical_ground_truth_objects : List[DynamicObject] = custom_critical_object_filter(
        #   ground_truth_now_frame.objects
        # )
        ros_critical_ground_truth_objects = ground_truth_now_frame.objects

        matching_threshold_list = None if self.evaluation_task == "classification2d" else [0.5, 0.5, 0.5, 0.5]
        # 距離などでUC評価objectを選別するためのインターフェイス（PerceptionEvaluationManager初期化時にConfigを設定せず、関数受け渡しにすることで動的に変更可能なInterface）
        # どれを注目物体とするかのparam
        critical_object_filter_config: CriticalObjectFilterConfig = CriticalObjectFilterConfig(
            evaluator_config=self.evaluator.evaluator_config,
            target_labels=target_labels,
            ignore_attributes=ignore_attributes,
        )
        # Pass fail を決めるパラメータ
        frame_pass_fail_config: PerceptionPassFailConfig = PerceptionPassFailConfig(
            evaluator_config=self.evaluator.evaluator_config,
            target_labels=target_labels,
            matching_threshold_list=matching_threshold_list,
        )

        frame_result = self.evaluator.add_frame_result(
            unix_time=unix_time,
            ground_truth_now_frame=ground_truth_now_frame,
            estimated_objects=estimated_objects,
            ros_critical_ground_truth_objects=ros_critical_ground_truth_objects,
            critical_object_filter_config=critical_object_filter_config,
            frame_pass_fail_config=frame_pass_fail_config,
        )
        self.visualize(frame_result)

    def get_final_result(self) -> MetricsScore:
        """
        処理の最後に評価結果を出す
        """
        # number of fails for critical objects
        num_critical_fail: int = sum(
            map(
                lambda frame_result: frame_result.pass_fail_result.get_num_fail(),
                self.evaluator.frame_results,
            )
        )
        logging.info(f"Number of fails for critical objects: {num_critical_fail}")

        # scene metrics score
        final_metric_score = self.evaluator.get_scene_result()
        logging.info(f"final metrics result {final_metric_score}")
        return final_metric_score

    def visualize(self, frame_result: PerceptionFrameResult):
        """
        Frameごとの可視化
        """
        logging.info(
            f"{len(frame_result.pass_fail_result.tp_object_results)} TP objects, "
            f"{len(frame_result.pass_fail_result.fp_object_results)} FP objects, "
            f"{len(frame_result.pass_fail_result.fn_objects)} FN objects",
        )


if __name__ == "__main__":
    parser = argparse.ArgumentParser(formatter_class=argparse.RawDescriptionHelpFormatter)
    parser.add_argument("dataset_paths", nargs="+", type=str, help="The path(s) of dataset")
    parser.add_argument(
        "--use_tmpdir",
        action="store_true",
        help="Whether save results to temporal directory",
    )
    parser.add_argument(
        "-p",
        "--label_prefix",
        type=str,
        default="autoware",
        choices=["autoware", "traffic_light"],
        help="Whether evaluate Traffic Light Recognition",
    )
    parser.add_argument(
        "-c",
        "--camera_type",
        nargs="+",
        type=str.lower,
        default="cam_front",
        choices=[
            "cam_front",
            "cam_front_right",
            "cam_front_left",
            "cam_back",
            "cam_back_left",
            "cam_back_right",
            "cam_traffic_light_near",
            "cam_traffic_light_far",
        ],
        help="Name of camera data",
    )
    args = parser.parse_args()

    dataset_paths = args.dataset_paths
    if args.use_tmpdir:
        tmpdir = tempfile.TemporaryDirectory()
        result_root_directory: str = tmpdir.name
    else:
        result_root_directory: str = "data/result/{TIME}/"

    # ========================================= Detection =========================================
    print("=" * 50 + "Start Detection 2D" + "=" * 50)
    detection_lsim = PerceptionLSimMoc(
        dataset_paths,
        "detection2d",
        result_root_directory,
        args.label_prefix,
        args.camera_type,
    )

    for ground_truth_frame in detection_lsim.evaluator.ground_truth_frames:
        objects_with_difference = get_objects_with_difference2d(
            ground_truth_frame.objects, translate=(50, 50), label_to_unknown_rate=0.5
        )

        # To avoid case of there is no object
        if len(objects_with_difference) > 0:
            objects_with_difference.pop(0)
        detection_lsim.callback(
            ground_truth_frame.unix_time,
            objects_with_difference,
        )

    # final result
    detection_final_metric_score = detection_lsim.get_final_result()

    # Visualize all frame results.
    logging.info("Start visualizing detection results")
    if detection_lsim.evaluator.evaluator_config.load_raw_data:
        detection_lsim.evaluator.visualize_all()

    # Detection performance report
    detection_analyzer = PerceptionAnalyzer2D(detection_lsim.evaluator.evaluator_config)
    detection_analyzer.add(detection_lsim.evaluator.frame_results)
    result = detection_analyzer.analyze()
    if result.score is not None:
        logging.info(result.score.to_string())
    if result.error is not None:
        logging.info(result.error.to_string())
    if result.confusion_matrix is not None:
        logging.info(result.confusion_matrix.to_string())

    # ========================================= Tracking =========================================
    print("=" * 50 + "Start Tracking 2D" + "=" * 50)
    tracking_lsim = PerceptionLSimMoc(
        dataset_paths,
        "tracking2d",
        result_root_directory,
        args.label_prefix,
        args.camera_type,
    )

    for ground_truth_frame in tracking_lsim.evaluator.ground_truth_frames:
        objects_with_difference = get_objects_with_difference2d(
            ground_truth_frame.objects, translate=(50, 50), label_to_unknown_rate=0.5
        )
        # To avoid case of there is no object
        if len(objects_with_difference) > 0:
            objects_with_difference.pop(0)
        tracking_lsim.callback(
            ground_truth_frame.unix_time,
            objects_with_difference,
        )

    # final result
    tracking_final_metric_score = tracking_lsim.get_final_result()
    if tracking_lsim.evaluator.evaluator_config.load_raw_data:
        tracking_lsim.evaluator.visualize_all()

    # Tracking performance report
    tracking_analyzer = PerceptionAnalyzer2D(tracking_lsim.evaluator.evaluator_config)
    tracking_analyzer.add(tracking_lsim.evaluator.frame_results)
    result = tracking_analyzer.analyze()
    if result.score is not None:
        logging.info(result.score.to_string())
    if result.error is not None:
        logging.info(result.error.to_string())
    if result.confusion_matrix is not None:
        logging.info(result.confusion_matrix.to_string())

    # ========================================= Classification =========================================
    print("=" * 50 + "Start Classification 2D" + "=" * 50)
    classification_lsim = PerceptionLSimMoc(
        dataset_paths,
        "classification2d",
        result_root_directory,
        args.label_prefix,
        args.camera_type,
    )

    for ground_truth_frame in classification_lsim.evaluator.ground_truth_frames:
        objects_with_difference = ground_truth_frame.objects
        classification_lsim.callback(
            ground_truth_frame.unix_time,
            objects_with_difference,
        )

    # final result
    classification_final_metric_score = classification_lsim.get_final_result()

    # Classification performance report
    classification_analyzer = PerceptionAnalyzer2D(classification_lsim.evaluator.evaluator_config)
    classification_analyzer.add(classification_lsim.evaluator.frame_results)
    result.score = classification_analyzer.analyze()
    if result.score is not None:
        logging.info(result.score.to_string())
    if result.confusion_matrix is not None:
        logging.info(result.confusion_matrix.to_string())

    # Clean up tmpdir
    if args.use_tmpdir:
        tmpdir.cleanup()<|MERGE_RESOLUTION|>--- conflicted
+++ resolved
@@ -55,23 +55,12 @@
             raise ValueError(f"Unexpected evaluation task: {evaluation_task}")
 
         # If target_labels = None, all labels will be evaluated.
-<<<<<<< HEAD
-        evaluation_config_dict.update(
-            dict(
-                target_labels=(
-                    ["green", "red", "yellow", "unknown"]
-                    if label_prefix == "traffic_light"
-                    else ["car", "bicycle", "pedestrian", "motorbike"]
-                ),
-                ignore_attributes=["cycle_state.without_rider"] if label_prefix == "autoware" else None,
-=======
         if self.label_prefix == "autoware":
             evaluation_config_dict.update(
                 dict(
                     target_labels=["car", "bicycle", "pedestrian", "motorbike"],
                     ignore_attributes=["cycle_state.without_rider"],
                 )
->>>>>>> a13a2474
             )
         elif self.label_prefix == "traffic_light":
             evaluation_config_dict.update(
@@ -336,7 +325,7 @@
     # Classification performance report
     classification_analyzer = PerceptionAnalyzer2D(classification_lsim.evaluator.evaluator_config)
     classification_analyzer.add(classification_lsim.evaluator.frame_results)
-    result.score = classification_analyzer.analyze()
+    result = classification_analyzer.analyze()
     if result.score is not None:
         logging.info(result.score.to_string())
     if result.confusion_matrix is not None:
