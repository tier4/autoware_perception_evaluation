--- conflicted
+++ resolved
@@ -51,25 +51,14 @@
 
 フレームごとの GT オブジェクトの集合のクラス．
 
-<<<<<<< HEAD
-| Argument     |                 type                 | Description                                                                    |
-| :----------- | :----------------------------------: | :----------------------------------------------------------------------------- |
-| `unix_time`  |                `int`                 | Unix time.                                                                     |
-| `frame_name` |                `str`                 | フレーム名.                                                                    |
-| `frame_id`   |              `FrameID`               | オブジェクトが従う FrameID インスタンス．                                      |
-| `objects`    |          `List[ObjectType]`          | GT オブジェクトのリスト.                                                       |
-| `ego2map`    |      `Optional[numpy.ndarray]`       | オブジェクトの座標系を base_link から map に変換する 4x4 行列. (Default: None) |
-| `raw_data`   | `Optional[Dict[str, numpy.ndarray]]` | センサー名をキーにした点群/画像. (Default: None)                               |
-=======
 | Argument     |           type            | Description                                                                    |
 | :----------- | :-----------------------: | :----------------------------------------------------------------------------- |
 | `unix_time`  |           `int`           | Unix time.                                                                     |
 | `frame_name` |           `str`           | フレーム名.                                                                    |
-| `frame_id`   |           `str`           | オブジェクトが従う FrameID. base_link または map.                              |
+| `frame_id`   |         `FrameID`         | オブジェクトが従う FrameID インスタンス．                                      |
 | `objects`    |    `List[ObjectType]`     | GT オブジェクトのリスト.                                                       |
 | `ego2map`    | `Optional[numpy.ndarray]` | オブジェクトの座標系を base_link から map に変換する 4x4 行列. (Default: None) |
 | `raw_data`   | `Optional[numpy.ndarray]` | 点群または画像. (Default: None)                                                |
->>>>>>> f0e148b9
 
 ### [`<func> load_all_datasets(...) -> List[FrameGroundTruth]`](../../perception_eval/perception_eval/common/dataset.py)
 
