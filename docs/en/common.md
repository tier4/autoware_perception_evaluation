--- conflicted
+++ resolved
@@ -45,25 +45,14 @@
 
 ### [`<class> FrameGroundTruth(...)`](../../perception_eval/perception_eval/common/dataset.py)
 
-<<<<<<< HEAD
-| Argument     |                 type                 | Description                                                                                             |
-| :----------- | :----------------------------------: | :------------------------------------------------------------------------------------------------------ |
-| `unix_time`  |                `int`                 | Unix time.                                                                                              |
-| `frame_name` |                `str`                 | Name of frame.                                                                                          |
-| `frame_id`   |              `FrameID`               | FrameID instance, where objects are with respect.                                                       |
-| `objects`    |          `List[ObjectType]`          | List of ground truth objects.                                                                           |
-| `ego2map`    |      `Optional[numpy.ndarray]`       | 4x4 matrix to transform objects with respect to base_link coordinate system map one. (Defaults to None) |
-| `raw_data`   | `Optional[Dict[str, numpy.ndarray]]` | Array of pointcloud/image keyed by sensor name. (Defaults to None)                                      |
-=======
 | Argument     |           type            | Description                                                                                             |
 | :----------- | :-----------------------: | :------------------------------------------------------------------------------------------------------ |
 | `unix_time`  |           `int`           | Unix time.                                                                                              |
 | `frame_name` |           `str`           | Name of frame.                                                                                          |
-| `frame_id`   |           `str`           | Frame ID of coordinate system which objects are with respect to. base_link or map.                      |
+| `frame_id`   |         `FrameID`         | FrameID instance, where objects are with respect.                                                       |
 | `objects`    |    `List[ObjectType]`     | List of ground truth objects.                                                                           |
 | `ego2map`    | `Optional[numpy.ndarray]` | 4x4 matrix to transform objects with respect to base_link coordinate system map one. (Defaults to None) |
 | `raw_data`   | `Optional[numpy.ndarray]` | Array of pointcloud/image. (Defaults to None)                                                           |
->>>>>>> f0e148b9
 
 ### [`<func> load_all_datasets(...) -> List[FrameGroundTruth]`](../../perception_eval/perception_eval/common/dataset.py)
 
